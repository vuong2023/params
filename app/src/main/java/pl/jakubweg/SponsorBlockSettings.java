package pl.jakubweg;

import android.content.Context;
import android.content.SharedPreferences;
import android.graphics.Paint;
import android.text.Html;
import android.text.TextUtils;
import android.util.Log;

import java.util.ArrayList;
import java.util.HashMap;
import java.util.Map;
import java.util.UUID;

import static pl.jakubweg.StringRef.sf;

public class SponsorBlockSettings {

    public static final String PREFERENCES_NAME = "sponsor-block";
    public static final String PREFERENCES_KEY_SHOW_TOAST_WHEN_SKIP = "show-toast";
    public static final String PREFERENCES_KEY_COUNT_SKIPS = "count-skips";
    public static final String PREFERENCES_KEY_UUID = "uuid";
    public static final String PREFERENCES_KEY_ADJUST_NEW_SEGMENT_STEP = "new-segment-step-accuracy";
    public static final String PREFERENCES_KEY_SPONSOR_BLOCK_ENABLED = "sb-enabled";
    public static final String PREFERENCES_KEY_SEEN_GUIDELINES = "sb-seen-gl";
    public static final String PREFERENCES_KEY_NEW_SEGMENT_ENABLED = "sb-new-segment-enabled";
    public static final String PREFERENCES_KEY_VOTING_ENABLED = "sb-voting-enabled";
<<<<<<< HEAD
    public static final String PREFERENCES_KEY_SKIPPED_SEGMENTS = "sb-skipped-segments";
    public static final String PREFERENCES_KEY_SKIPPED_SEGMENTS_TIME = "sb-skipped-segments-time";

    public static final SegmentBehaviour DefaultBehaviour = SegmentBehaviour.SKIP_AUTOMATICALLY;
=======
    public static final String sponsorBlockSkipSegmentsUrl = "https://sponsor.ajay.app/api/skipSegments";
    public static final String sponsorBlockViewedUrl = "https://sponsor.ajay.app/api/viewedVideoSponsorTime";
    public static final String sponsorBlockVoteUrl = "https://sponsor.ajay.app/api/voteOnSponsorTime";
    public static final String PREFERENCES_KEY_SHOW_TIME_WITHOUT_SEGMENTS = "sb-length-without-segments";

    public static final SegmentBehaviour DefaultBehaviour = SegmentBehaviour.SkipAutomatically;
>>>>>>> e4b6f7a3

    public static boolean isSponsorBlockEnabled = false;
    public static boolean seenGuidelinesPopup = false;
    public static boolean isAddNewSegmentEnabled = false;
    public static boolean isVotingEnabled = true;
    public static boolean showToastWhenSkippedAutomatically = true;
    public static boolean countSkips = true;
    public static boolean showTimeWithoutSegments = true;
    public static int adjustNewSegmentMillis = 150;
    public static String uuid = "<invalid>";
    public static String sponsorBlockUrlCategories = "[]";
    public static int skippedSegments;
    public static long skippedTime;

    @SuppressWarnings("unused")
    @Deprecated
    public SponsorBlockSettings(Context ignored) {
        Log.e("jakubweg.Settings", "Do not call SponsorBlockSettings constructor!");
    }

    public static SharedPreferences getPreferences(Context context) {
        return context.getSharedPreferences(PREFERENCES_NAME, Context.MODE_PRIVATE);
    }

    public static void setSeenGuidelines(Context context) {
        SponsorBlockSettings.seenGuidelinesPopup = true;
        getPreferences(context).edit().putBoolean(PREFERENCES_KEY_SEEN_GUIDELINES, true).apply();
    }

    public static void update(Context context) {
        if (context == null) return;

        SharedPreferences preferences = getPreferences(context);
        isSponsorBlockEnabled = preferences.getBoolean(PREFERENCES_KEY_SPONSOR_BLOCK_ENABLED, isSponsorBlockEnabled);
        seenGuidelinesPopup = preferences.getBoolean(PREFERENCES_KEY_SEEN_GUIDELINES, seenGuidelinesPopup);

        if (!isSponsorBlockEnabled) {
            SkipSegmentView.hide();
            NewSegmentHelperLayout.hide();
            SponsorBlockUtils.hideShieldButton();
            SponsorBlockUtils.hideVoteButton();
            PlayerController.sponsorSegmentsOfCurrentVideo = null;
        } else { /*isAddNewSegmentEnabled*/
            SponsorBlockUtils.showShieldButton();
        }

        isAddNewSegmentEnabled = preferences.getBoolean(PREFERENCES_KEY_NEW_SEGMENT_ENABLED, isAddNewSegmentEnabled);
        if (!isAddNewSegmentEnabled) {
            NewSegmentHelperLayout.hide();
            SponsorBlockUtils.hideShieldButton();
        } else {
            SponsorBlockUtils.showShieldButton();
        }

        isVotingEnabled = preferences.getBoolean(PREFERENCES_KEY_VOTING_ENABLED, isVotingEnabled);
        if (!isVotingEnabled)
            SponsorBlockUtils.hideVoteButton();
        else
            SponsorBlockUtils.showVoteButton();

        SegmentBehaviour[] possibleBehaviours = SegmentBehaviour.values();
        final ArrayList<String> enabledCategories = new ArrayList<>(possibleBehaviours.length);
        for (SegmentInfo segment : SegmentInfo.valuesWithoutUnsubmitted()) {
            SegmentBehaviour behaviour = null;
            String value = preferences.getString(segment.key, null);
            if (value == null)
                behaviour = DefaultBehaviour;
            else {
                for (SegmentBehaviour possibleBehaviour : possibleBehaviours) {
                    if (possibleBehaviour.key.equals(value)) {
                        behaviour = possibleBehaviour;
                        break;
                    }
                }
            }
            if (behaviour == null)
                behaviour = DefaultBehaviour;

            segment.behaviour = behaviour;
            if (behaviour.showOnTimeBar)
                enabledCategories.add(segment.key);
        }

        //"[%22sponsor%22,%22outro%22,%22music_offtopic%22,%22intro%22,%22selfpromo%22,%22interaction%22,%22preview%22]";
        if (enabledCategories.isEmpty())
            sponsorBlockUrlCategories = "[]";
        else
            sponsorBlockUrlCategories = "[%22" + TextUtils.join("%22,%22", enabledCategories) + "%22]";

        skippedSegments = preferences.getInt(PREFERENCES_KEY_SKIPPED_SEGMENTS, skippedSegments);
        skippedTime = preferences.getLong(PREFERENCES_KEY_SKIPPED_SEGMENTS_TIME, skippedTime);

        showToastWhenSkippedAutomatically = preferences.getBoolean(PREFERENCES_KEY_SHOW_TOAST_WHEN_SKIP, showToastWhenSkippedAutomatically);
        String tmp1 = preferences.getString(PREFERENCES_KEY_ADJUST_NEW_SEGMENT_STEP, null);
        if (tmp1 != null)
            adjustNewSegmentMillis = Integer.parseInt(tmp1);

        countSkips = preferences.getBoolean(PREFERENCES_KEY_COUNT_SKIPS, countSkips);
        showTimeWithoutSegments = preferences.getBoolean(PREFERENCES_KEY_SHOW_TIME_WITHOUT_SEGMENTS, showTimeWithoutSegments);

        uuid = preferences.getString(PREFERENCES_KEY_UUID, null);
        if (uuid == null) {
            uuid = (UUID.randomUUID().toString() +
                    UUID.randomUUID().toString() +
                    UUID.randomUUID().toString())
                    .replace("-", "");
            preferences.edit().putString(PREFERENCES_KEY_UUID, uuid).apply();
        }
    }

    public enum SegmentBehaviour {
        SKIP_AUTOMATICALLY("skip", sf("skip_automatically"), true, true),
        MANUAL_SKIP("manual-skip", sf("skip_showbutton"), false, true),
        IGNORE("ignore", sf("skip_ignore"), false, false);

        public final String key;
        public final StringRef name;
        public final boolean skip;
        public final boolean showOnTimeBar;

        SegmentBehaviour(String key,
                         StringRef name,
                         boolean skip,
                         boolean showOnTimeBar) {
            this.key = key;
            this.name = name;
            this.skip = skip;
            this.showOnTimeBar = showOnTimeBar;
        }
    }

    public enum SegmentInfo {
        SPONSOR("sponsor", sf("segments_sponsor"), sf("skipped_sponsor"), sf("segments_sponsor_sum"), null, 0xFF00d400),
        INTRO("intro", sf("segments_intermission"), sf("skipped_intermission"), sf("segments_intermission_sum"), null, 0xFF00ffff),
        OUTRO("outro", sf("segments_endcards"), sf("skipped_endcard"), sf("segments_endcards_sum"), null, 0xFF0202ed),
        INTERACTION("interaction", sf("segments_subscribe"), sf("skipped_subscribe"), sf("segments_subscribe_sum"), null, 0xFFcc00ff),
        SELF_PROMO("selfpromo", sf("segments_selfpromo"), sf("skipped_selfpromo"), sf("segments_selfpromo_sum"), null, 0xFFffff00),
        MUSIC_OFFTOPIC("music_offtopic", sf("segments_nomusic"), sf("skipped_nomusic"), sf("segments_nomusic_sum"), null, 0xFFff9900),
        PREVIEW("preview", sf("segments_preview"), sf("skipped_preview"), sf("segments_preview_sum"), null, 0xFF008fd6),
        UNSUBMITTED("unsubmitted", StringRef.empty, sf("skipped_unsubmitted"), StringRef.empty, SegmentBehaviour.SKIP_AUTOMATICALLY, 0xFFFFFFFF);

        private static final SegmentInfo[] mValuesWithoutUnsubmitted = new SegmentInfo[]{
                SPONSOR,
                INTRO,
                OUTRO,
                INTERACTION,
                SELF_PROMO,
                MUSIC_OFFTOPIC,
                PREVIEW
        };
        private static final Map<String, SegmentInfo> mValuesMap = new HashMap<>(values().length);

        static {
            for (SegmentInfo value : valuesWithoutUnsubmitted())
                mValuesMap.put(value.key, value);
        }

        public final String key;
        public final StringRef title;
        public final StringRef skipMessage;
        public final StringRef description;
        public final int color;
        public final Paint paint;
        public SegmentBehaviour behaviour;
        private CharSequence lazyTitleWithDot;

        SegmentInfo(String key,
                    StringRef title,
                    StringRef skipMessage,
                    StringRef description,
                    SegmentBehaviour behaviour,
                    int color) {

            this.key = key;
            this.title = title;
            this.skipMessage = skipMessage;
            this.description = description;
            this.behaviour = behaviour;
            this.color = color & 0xFFFFFF;
            paint = new Paint();
            paint.setColor(color);
        }

        public static SegmentInfo[] valuesWithoutUnsubmitted() {
            return mValuesWithoutUnsubmitted;
        }

        public static SegmentInfo byCategoryKey(String key) {
            return mValuesMap.get(key);
        }

        public CharSequence getTitleWithDot() {
            return (lazyTitleWithDot == null) ?
                    lazyTitleWithDot = Html.fromHtml(String.format("<font color=\"#%06X\">⬤</font> %s", color, title))
                    : lazyTitleWithDot;
        }
    }
}<|MERGE_RESOLUTION|>--- conflicted
+++ resolved
@@ -25,19 +25,11 @@
     public static final String PREFERENCES_KEY_SEEN_GUIDELINES = "sb-seen-gl";
     public static final String PREFERENCES_KEY_NEW_SEGMENT_ENABLED = "sb-new-segment-enabled";
     public static final String PREFERENCES_KEY_VOTING_ENABLED = "sb-voting-enabled";
-<<<<<<< HEAD
     public static final String PREFERENCES_KEY_SKIPPED_SEGMENTS = "sb-skipped-segments";
     public static final String PREFERENCES_KEY_SKIPPED_SEGMENTS_TIME = "sb-skipped-segments-time";
+    public static final String PREFERENCES_KEY_SHOW_TIME_WITHOUT_SEGMENTS = "sb-length-without-segments";
 
     public static final SegmentBehaviour DefaultBehaviour = SegmentBehaviour.SKIP_AUTOMATICALLY;
-=======
-    public static final String sponsorBlockSkipSegmentsUrl = "https://sponsor.ajay.app/api/skipSegments";
-    public static final String sponsorBlockViewedUrl = "https://sponsor.ajay.app/api/viewedVideoSponsorTime";
-    public static final String sponsorBlockVoteUrl = "https://sponsor.ajay.app/api/voteOnSponsorTime";
-    public static final String PREFERENCES_KEY_SHOW_TIME_WITHOUT_SEGMENTS = "sb-length-without-segments";
-
-    public static final SegmentBehaviour DefaultBehaviour = SegmentBehaviour.SkipAutomatically;
->>>>>>> e4b6f7a3
 
     public static boolean isSponsorBlockEnabled = false;
     public static boolean seenGuidelinesPopup = false;
@@ -122,7 +114,7 @@
         }
 
         //"[%22sponsor%22,%22outro%22,%22music_offtopic%22,%22intro%22,%22selfpromo%22,%22interaction%22,%22preview%22]";
-        if (enabledCategories.isEmpty())
+        if (enabledCategories.size() == 0)
             sponsorBlockUrlCategories = "[]";
         else
             sponsorBlockUrlCategories = "[%22" + TextUtils.join("%22,%22", enabledCategories) + "%22]";
