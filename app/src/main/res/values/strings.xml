--- conflicted
+++ resolved
@@ -184,7 +184,6 @@
     <string name="about_api_sum">Tap to learn more at: sponsor.ajay.app</string>
     <string name="about_madeby">Integration made by JakubWeg</string>
     <string name="tap_skip">Tap to skip</string>
-<<<<<<< HEAD
 
     <string name="submit_failed_unknown_error">Unable to submit segments: Status: %d %s</string>
     <string name="submit_failed_rate_limit">Can\'t submit the segment.\nRate Limit (Too many for the same user or IP)</string>
@@ -213,7 +212,5 @@
     <string name="new_segment_edit_by_hand_parse_error">Cannot parse this time 😔</string>
 
     <string name="app_name" />
-=======
->>>>>>> 716b0d55
 
 </resources>