--- conflicted
+++ resolved
@@ -18,17 +18,6 @@
 import android.widget.TextView;
 import android.widget.Toast;
 
-<<<<<<< HEAD
-=======
-import com.google.android.apps.youtube.app.YouTubeTikTokRoot_Application;
-
-import org.json.JSONArray;
-import org.json.JSONObject;
-
-import java.io.BufferedReader;
-import java.io.IOException;
-import java.io.InputStreamReader;
->>>>>>> e4b6f7a3
 import java.lang.ref.WeakReference;
 import java.text.ParseException;
 import java.text.SimpleDateFormat;
@@ -39,17 +28,11 @@
 import java.util.Objects;
 import java.util.TimeZone;
 
-<<<<<<< HEAD
 import pl.jakubweg.objects.SponsorSegment;
 import pl.jakubweg.objects.UserStats;
 import pl.jakubweg.requests.Requester;
 
 import static android.text.Html.fromHtml;
-=======
-import fi.razerman.youtube.Helpers.XSwipeHelper;
-import fi.razerman.youtube.XGlobals;
-
->>>>>>> e4b6f7a3
 import static android.view.View.GONE;
 import static android.view.View.VISIBLE;
 import static fi.razerman.youtube.XGlobals.debug;
@@ -416,7 +399,6 @@
         }
     }
 
-<<<<<<< HEAD
     public static int countMatches(CharSequence seq, char c) {
         int count = 0;
         for (int i = 0; i < seq.length(); i++) {
@@ -443,92 +425,6 @@
                 Requester.setUsername((String) newUsername);
                 return false;
             });
-=======
-    public synchronized static SponsorSegment[] getSegmentsForVideo(String videoId) {
-        newSponsorSegmentEndMillis = newSponsorSegmentStartMillis = -1;
-
-        ArrayList<SponsorSegment> sponsorSegments = new ArrayList<>();
-        try {
-            if (VERBOSE)
-                Log.i(TAG, "Trying to download segments for videoId=" + videoId);
-
-            URL url = new URL(SponsorBlockSettings.getSponsorBlockUrlWithCategories(videoId));
-
-            HttpURLConnection connection = (HttpURLConnection) url.openConnection();
-            videoHasSegments = false;
-            timeWithoutSegments = "";
-            switch (connection.getResponseCode()) {
-                default:
-                    Log.e(TAG, "Unable to download segments: Status: " + connection.getResponseCode() + " " + connection.getResponseMessage());
-                    break;
-                case 404:
-                    Log.w(TAG, "No segments for this video (ERR404)");
-                    break;
-                case 200:
-                    if (VERBOSE)
-                        Log.i(TAG, "Received status 200 OK, parsing response...");
-
-                    StringBuilder stringBuilder = new StringBuilder();
-                    BufferedReader reader = new BufferedReader(new InputStreamReader(connection.getInputStream()));
-                    String line;
-                    while ((line = reader.readLine()) != null) {
-                        stringBuilder.append(line);
-                    }
-                    connection.getInputStream().close();
-
-
-                    JSONArray responseArray = new JSONArray(stringBuilder.toString());
-                    int length = responseArray.length();
-                    for (int i = 0; i < length; i++) {
-                        JSONObject obj = ((JSONObject) responseArray.get(i));
-                        JSONArray segments = obj.getJSONArray("segment");
-                        long start = (long) (segments.getDouble(0) * 1000);
-                        long end = (long) (segments.getDouble(1) * 1000);
-                        String category = obj.getString("category");
-                        String UUID = obj.getString("UUID");
-
-                        SponsorBlockSettings.SegmentInfo segmentCategory = SponsorBlockSettings.SegmentInfo.byCategoryKey(category);
-                        if (segmentCategory != null && segmentCategory.behaviour.showOnTimeBar) {
-                            SponsorSegment segment = new SponsorSegment(start, end, segmentCategory, UUID);
-                            sponsorSegments.add(segment);
-                        }
-                    }
-
-                    if (VERBOSE)
-                        Log.v(TAG, "Parsing done");
-
-                    videoHasSegments = true;
-                    break;
-            }
-
-            connection.disconnect();
-
-        } catch (Exception e) {
-            Log.e(TAG, "download segments failed", e);
-        }
-
-        timeWithoutSegments = getTimeWithoutSegments(sponsorSegments);
-
-        return sponsorSegments.toArray(new SponsorSegment[0]);
-    }
-
-    private static int getIdentifier(String name, String defType) {
-        Context context = YouTubeTikTokRoot_Application.getAppContext();
-        return context.getResources().getIdentifier(name, defType, context.getPackageName());
-    }
-
-    public static void sendViewCountRequest(SponsorSegment segment) {
-        try {
-            URL url = new URL(SponsorBlockSettings.getSponsorBlockViewedUrl(segment.UUID));
-
-            Log.d("sponsorblock", "requesting: " + url.getPath());
-
-            HttpURLConnection connection = (HttpURLConnection) url.openConnection();
-            connection.setRequestMethod("POST");
-            connection.disconnect();
-        } catch (IOException e) {
-            e.printStackTrace();
->>>>>>> e4b6f7a3
         }
 
         {
@@ -572,43 +468,7 @@
         }
     }
 
-<<<<<<< HEAD
     public enum VoteOption {
-=======
-    public static String appendTimeWithoutSegments(String totalTime) {
-        if (videoHasSegments && SponsorBlockSettings.showTimeWithoutSegments && !TextUtils.isEmpty(totalTime)) {
-            return totalTime + timeWithoutSegments;
-        }
-
-        return totalTime;
-    }
-
-    public static String getTimeWithoutSegments(ArrayList<SponsorSegment> sponsorSegmentsOfCurrentVideo) {
-        if (!SponsorBlockSettings.isSponsorBlockEnabled || !SponsorBlockSettings.showTimeWithoutSegments || sponsorSegmentsOfCurrentVideo == null) {
-            return "";
-        }
-        long timeWithoutSegments = PlayerController.getCurrentVideoLength();
-        for (SponsorSegment segment : sponsorSegmentsOfCurrentVideo) {
-            timeWithoutSegments -= segment.end - segment.start;
-        }
-        Date date = new Date(timeWithoutSegments);
-        return timeWithoutSegments >= 3600000 ? withoutSegmentsFormatterH.format(date) : withoutSegmentsFormatter.format(date);
-    }
-
-    public static void playerTypeChanged(String playerType) {
-        try {
-            if (videoHasSegments && (playerType.equalsIgnoreCase("NONE"))) {
-                PlayerController.setCurrentVideoId(null);
-                return;
-            }
-        }
-        catch (Exception ex) {
-            Log.e(TAG, "Player type changed caused a crash.", ex);
-        }
-    }
-
-    private enum VoteOption {
->>>>>>> e4b6f7a3
         UPVOTE(str("vote_upvote")),
         DOWNVOTE(str("vote_downvote")),
         CATEGORY_CHANGE(str("vote_category"));
